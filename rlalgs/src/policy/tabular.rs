<<<<<<< HEAD
use ndarray::Array2;
use rand::Rng;

use super::PolicyError;

pub mod egreedy;
pub mod mcts;

/// TabularPolicy that works with tabular environments
pub trait TabularPolicy {
    /// step
    ///
    /// ## Parameters
    ///
    /// `state`: indentifier of the state
    /// `rng`: random seed
    ///
    /// ## Returns
    ///
    /// `action`: identifier of the action wrapped in Result
    fn step<R>(&self, state: i32, rng: &mut R) -> Result<i32, PolicyError>
    where
        R: Rng + ?Sized;

    /// update q function
    ///
    /// ## Parameters
    ///
    /// `state`: identifier of the state
    /// `action`: identifier of the action
    /// `value`: value of Q(s, a)
    fn update_q_entry(&mut self, state: i32, action: i32, value: f32);

    /// set q function
    ///
    /// ## Parameters
    ///
    /// `q`: q matrix
    fn set_q(&mut self, q: Array2<f32>);

    /// Return q function
    fn get_q(&self) -> &Array2<f32>;

    /// Return q value of state and action
    fn get_q_value(&self, state: i32, action: i32) -> f32;

    /// Return the value of the best action even if it does not represent the policy action
    ///
    /// max_a { Q(S, a) }
    fn get_max_q_value(&self, state: i32) -> Result<f32, PolicyError>;

    /// Return best action
    fn get_best_a(&self, state: i32) -> Result<i32, PolicyError>;

    /// Return the probability to take action in the state
    fn action_prob(&self, state: i32, action: i32) -> f32;

    /// Return expected value for a state
    fn expected_q_value(&self, state: i32) -> f32;
}
=======
pub mod egreedy;
>>>>>>> 5149862d
<|MERGE_RESOLUTION|>--- conflicted
+++ resolved
@@ -1,64 +1,2 @@
-<<<<<<< HEAD
-use ndarray::Array2;
-use rand::Rng;
-
-use super::PolicyError;
-
 pub mod egreedy;
 pub mod mcts;
-
-/// TabularPolicy that works with tabular environments
-pub trait TabularPolicy {
-    /// step
-    ///
-    /// ## Parameters
-    ///
-    /// `state`: indentifier of the state
-    /// `rng`: random seed
-    ///
-    /// ## Returns
-    ///
-    /// `action`: identifier of the action wrapped in Result
-    fn step<R>(&self, state: i32, rng: &mut R) -> Result<i32, PolicyError>
-    where
-        R: Rng + ?Sized;
-
-    /// update q function
-    ///
-    /// ## Parameters
-    ///
-    /// `state`: identifier of the state
-    /// `action`: identifier of the action
-    /// `value`: value of Q(s, a)
-    fn update_q_entry(&mut self, state: i32, action: i32, value: f32);
-
-    /// set q function
-    ///
-    /// ## Parameters
-    ///
-    /// `q`: q matrix
-    fn set_q(&mut self, q: Array2<f32>);
-
-    /// Return q function
-    fn get_q(&self) -> &Array2<f32>;
-
-    /// Return q value of state and action
-    fn get_q_value(&self, state: i32, action: i32) -> f32;
-
-    /// Return the value of the best action even if it does not represent the policy action
-    ///
-    /// max_a { Q(S, a) }
-    fn get_max_q_value(&self, state: i32) -> Result<f32, PolicyError>;
-
-    /// Return best action
-    fn get_best_a(&self, state: i32) -> Result<i32, PolicyError>;
-
-    /// Return the probability to take action in the state
-    fn action_prob(&self, state: i32, action: i32) -> f32;
-
-    /// Return expected value for a state
-    fn expected_q_value(&self, state: i32) -> f32;
-}
-=======
-pub mod egreedy;
->>>>>>> 5149862d
